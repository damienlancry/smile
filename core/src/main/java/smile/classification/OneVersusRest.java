--- conflicted
+++ resolved
@@ -117,11 +117,7 @@
         ClassLabels codec = ClassLabels.fit(y);
         int k = codec.k;
         if (k <= 2) {
-<<<<<<< HEAD
-            throw new IllegalArgumentException("Only %d classes" + k);
-=======
             throw new IllegalArgumentException(String.format("Only %d classes", k));
->>>>>>> 6bcb5f45
         }
 
         int n = x.length;
