--- conflicted
+++ resolved
@@ -35,40 +35,6 @@
   * @author Haifeng Li
   */
 package object swing {
-<<<<<<< HEAD
-  /** Returns the HTML img tag with the canvas is encoded by BASE64. */
-  def canvas2Image(canvas: Canvas, width: Int = 600, height: Int = 600): String = {
-    val bi = canvas.toBufferedImage(width, height)
-
-    val os = new ByteArrayOutputStream
-    ImageIO.write(bi, "png", os)
-    val base64 = Base64.getEncoder.encodeToString(os.toByteArray)
-
-    s"""<img src="data:image/png;base64,${base64}">"""
-  }
-
-  /** Returns the HTML img tag with the canvas is encoded by BASE64. */
-  def component2Image(canvas: JComponent, width: Int = 600, height: Int = 600): String = {
-    val headless = new Headless(canvas, width, height)
-    headless.pack
-    headless.setVisible(true)
-    SwingUtilities.invokeAndWait(new Runnable() {
-      override def run(): Unit = { }
-    })
-
-    val bi = new BufferedImage(width, height, BufferedImage.TYPE_INT_ARGB)
-    val g2d = bi.createGraphics
-    canvas.print(g2d)
-
-    val os = new ByteArrayOutputStream
-    ImageIO.write(bi, "png", os)
-    val base64 = Base64.getEncoder.encodeToString(os.toByteArray)
-
-    s"""<img src="data:image/png;base64,${base64}">"""
-  }
-
-=======
->>>>>>> 0befe397
   /** Scatter plot.
     *
     * @param x a n-by-2 or n-by-3 matrix that describes coordinates of points.
