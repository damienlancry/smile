/*******************************************************************************
 * Copyright (c) 2010-2020 Haifeng Li. All rights reserved.
 *
 * Smile is free software: you can redistribute it and/or modify
 * it under the terms of the GNU Lesser General Public License as
 * published by the Free Software Foundation, either version 3 of
 * the License, or (at your option) any later version.
 *
 * Smile is distributed in the hope that it will be useful,
 * but WITHOUT ANY WARRANTY; without even the implied warranty of
 * MERCHANTABILITY or FITNESS FOR A PARTICULAR PURPOSE.  See the
 * GNU Lesser General Public License for more details.
 *
 * You should have received a copy of the GNU Lesser General Public License
 * along with Smile.  If not, see <https://www.gnu.org/licenses/>.
 ******************************************************************************/

package smile

import smile.plot.swing.{Canvas, PlotGrid}
import smile.plot.vega.VegaLite

/** Data visualization.
  *
  * @author Haifeng Li
  */
package object plot {
  /** Shows a plot canvas with implicit renderer. */
  def show(canvas: Canvas)(implicit renderer: Canvas => Unit): Unit = {
    renderer(canvas)
  }

<<<<<<< HEAD
  /** Shows a vega-based plot with implicit renderer. */
  def show(spec: JsObject)(implicit renderer: JsObject => Unit): Unit = {
    renderer(spec)
  }

  /** Swing component renderer. */
  implicit def desktop(canvas: PlotGroup): Unit = {
    canvas.window
  }

  /** Swing based plot renderer. */
  implicit def desktop(canvas: Canvas): Unit = {
    canvas.window
  }

  /** Swing component renderer in Apache Zeppelin Notebook. */
  implicit def zeppelin(canvas: Canvas): Unit = {
    print(s"%html ${swing.canvas2Image(canvas)}")
  }

  /** Swing component renderer in Apache Zeppelin Notebook. */
  implicit def zeppelin(canvas: JComponent): Unit = {
    print(s"%html ${swing.component2Image(canvas)}")
  }

  /** Vega plot renderer in Apache Zeppelin Notebook. */
  implicit def zeppelin(spec: JsObject): Unit = {
    print(s"%html ${vega.iframe(spec)}")
  }
/*
  /** Swing component renderer in Apache Toree Notebook. */
  implicit def toree(canvas: JComponent): Unit = {
    kernel.display.content("text/html", swing.img(canvas))
=======
  /** Shows a plot grid with implicit renderer. */
  def show(grid: PlotGrid)(implicit renderer: PlotGrid => Unit): Unit = {
    renderer(grid)
>>>>>>> d29e379b
  }

  /** Shows a vega-lite plot with implicit renderer. */
  def show(spec: VegaLite)(implicit renderer: VegaLite => Unit): Unit = {
    renderer(spec)
  }
}<|MERGE_RESOLUTION|>--- conflicted
+++ resolved
@@ -30,45 +30,9 @@
     renderer(canvas)
   }
 
-<<<<<<< HEAD
-  /** Shows a vega-based plot with implicit renderer. */
-  def show(spec: JsObject)(implicit renderer: JsObject => Unit): Unit = {
-    renderer(spec)
-  }
-
-  /** Swing component renderer. */
-  implicit def desktop(canvas: PlotGroup): Unit = {
-    canvas.window
-  }
-
-  /** Swing based plot renderer. */
-  implicit def desktop(canvas: Canvas): Unit = {
-    canvas.window
-  }
-
-  /** Swing component renderer in Apache Zeppelin Notebook. */
-  implicit def zeppelin(canvas: Canvas): Unit = {
-    print(s"%html ${swing.canvas2Image(canvas)}")
-  }
-
-  /** Swing component renderer in Apache Zeppelin Notebook. */
-  implicit def zeppelin(canvas: JComponent): Unit = {
-    print(s"%html ${swing.component2Image(canvas)}")
-  }
-
-  /** Vega plot renderer in Apache Zeppelin Notebook. */
-  implicit def zeppelin(spec: JsObject): Unit = {
-    print(s"%html ${vega.iframe(spec)}")
-  }
-/*
-  /** Swing component renderer in Apache Toree Notebook. */
-  implicit def toree(canvas: JComponent): Unit = {
-    kernel.display.content("text/html", swing.img(canvas))
-=======
   /** Shows a plot grid with implicit renderer. */
   def show(grid: PlotGrid)(implicit renderer: PlotGrid => Unit): Unit = {
     renderer(grid)
->>>>>>> d29e379b
   }
 
   /** Shows a vega-lite plot with implicit renderer. */
