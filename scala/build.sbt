--- conflicted
+++ resolved
@@ -23,10 +23,6 @@
 
 libraryDependencies += "com.typesafe.scala-logging" %% "scala-logging" % "3.9.2"
 
-<<<<<<< HEAD
 libraryDependencies += "org.scala-lang.modules" %% "scala-java8-compat" % "0.9.0"
 
-libraryDependencies += "org.specs2" %% "specs2-core" % "4.9.2" % "test",
-=======
-libraryDependencies += "org.specs2" %% "specs2-core" % "4.9.3" % "test",
->>>>>>> 9842a415
+libraryDependencies += "org.specs2" %% "specs2-core" % "4.9.3" % "test",